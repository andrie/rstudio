#
# SessionCodeTools.R
#
# Copyright (C) 2009-12 by RStudio, Inc.
#
# Unless you have received this program directly from RStudio pursuant
# to the terms of a commercial license agreement with RStudio, then
# this program is licensed to you under the terms of version 3 of the
# GNU Affero General Public License. This program is distributed WITHOUT
# ANY EXPRESS OR IMPLIED WARRANTY, INCLUDING THOSE OF NON-INFRINGEMENT,
# MERCHANTABILITY OR FITNESS FOR A PARTICULAR PURPOSE. Please refer to the
# AGPL (http://www.gnu.org/licenses/agpl-3.0.txt) for more details.
#
#

.rs.addFunction("error", function(...)
{
   list(
      result  = NULL,
      message = .rs.scalar(paste(..., sep = ""))
   )
})

.rs.addFunction("success", function(result = NULL)
{
   list(
      result  = result,
      message = NULL
   )
})

.rs.addFunction("withTimeLimit", function(time,
                                          expr,
                                          envir = parent.frame(),
                                          fail = NULL)
{
   setTimeLimit(elapsed = time, transient = TRUE)
   on.exit(setTimeLimit(), add = TRUE)
   tryCatch(
      eval(expr, envir = envir),
      error = function(e) {
         fail
      }
   )
})

.rs.addFunction("startsWith", function(strings, string)
{
   if (!length(string))
      string <- ""
   
   n <- nchar(string)
   (nchar(strings) >= n) & (substring(strings, 1, n) == string)
})

.rs.addFunction("selectStartsWith", function(strings, string)
{
   strings[.rs.startsWith(strings, string)]
})

.rs.addFunction("endsWith", function(strings, string)
{
   if (!length(string))
      string <- ""
   
   nstrings <- nchar(strings)
   nstring <- nchar(string)
   (nstrings >= nstring) & 
      (substring(strings, nstrings - nstring + 1, nstrings) == string)
})

.rs.addFunction("selectEndsWith", function(strings, string)
{
   strings[.rs.endsWith(strings, string)]
})

# Return the scope names in which the given names exist
.rs.addFunction("which", function(names) {
   scopes = search()
   sapply(names, function(name) {
      for (scope in scopes) {
         if (exists(name, where=scope, inherits=F))
            return(scope)
      }
      return("")
   })
})

.rs.addFunction("guessToken", function(line, cursorPos)
{
   utils:::.assignLinebuffer(line)
   utils:::.assignEnd(cursorPos)
   utils:::.guessTokenFromLine()
})

.rs.addFunction("findFunctionNamespace", function(name, fromWhere)
{
   if (!identical(fromWhere, ""))
   {
      if ( ! (fromWhere %in% search()) )
         return ("")

      where = as.environment(fromWhere)
   }
   else
   {
      where = globalenv()
   }

   envList <- methods:::findFunction(name, where = where)
   if (length(envList) > 0)
   {
      env <- envList[[1]]
      if (identical(env, baseenv()))
      {
         return ("package:base")
      }
      else if (identical(env, globalenv()))
      {
         return(".GlobalEnv")
      }
      else
      {
         envName = attr(envList[[1]], "name")
         if (!is.null(envName))
            return (envName)
         else
            return ("")
      }
   }
   else
   {
      return ("")
   }
})

.rs.addFunction("getFunction", function(name, namespaceName)
{
   tryCatch(eval(parse(text = name),
                 envir = as.environment(namespaceName),
                 enclos = NULL),
            error = function(e) NULL)
})


.rs.addFunction("functionHasSrcRef", function(func)
{
   return (!is.null(attr(func, "srcref")))
})

.rs.addFunction("deparseFunction", function(func, useSource)
{
   control <- c("keepInteger", "keepNA")
   if (useSource)
     control <- append(control, "useSource")

   deparse(func, width.cutoff = 59, control = control)
})

.rs.addFunction("isS3Generic", function(object)
{
   if (!is.function(object))
      return(FALSE)
   
   if (inherits(object, "groupGenericFunction"))
      return(TRUE)
   
   .rs.callsUseMethod(body(object))
   
})

.rs.addFunction("callsUseMethod", function(x)
{
   if (missing(x))
      return(FALSE)
   
   if (!is.call(x))
      return(FALSE)
   
   if (identical(x[[1]], quote(UseMethod)))
      return(TRUE)
   
   if (length(x) == 1)
      return(FALSE)
   
   for (arg in as.list(x[-1]))
      if (.rs.callsUseMethod(arg))
         return(TRUE)
   
   FALSE
})

.rs.addFunction("getS3MethodsForFunction", function(func, envir = parent.frame())
{
  tryCatch({
     call <- call("methods", func)
     as.character(suppressWarnings(eval(call, envir = envir)))
  }, error = function(e) character())
})


# Return a list of S4 methods formatted as  functionName {className, className}
# NOTE: should call isGeneric prior to calling this (it will yield an error
# for functions that aren't generic)
.rs.addFunction("getS4MethodsForFunction", function(func)
{
  sigs <- findMethodSignatures(methods = findMethods(func))
  apply(sigs, 
        1, 
        function(sig)
        {
           paste(func, 
                 " {", 
                 paste(sig, collapse=", "),
                 "}",
                 sep="",
                 collapse = "")
        })
})

.rs.addFunction("getS4MethodNamespaceName", function(method)
{
  env <- environment(method)
  if (identical(env, baseenv()))
    return ("package:base")
  else if (identical(env, globalenv()))
    return (".GlobalEnv")
  else
  {
    envName <- environmentName(env)
    if (envName %in% search())
      return (envName)
    else
      paste("package:", envName, sep="")
  }
})

.rs.addFunction("getPendingInput", function()
{
   .Call(.rs.routines$rs_getPendingInput)
})

.rs.addFunction("doStripSurrounding", function(string, complements)
{
   result <- gsub("^\\s*([`'\"])(.*?)\\1.*", "\\2", string, perl = TRUE)
   for (item in complements)
   {
      result <- sub(
         paste("^\\", item[[1]], "(.*)\\", item[[2]], "$", sep = ""),
         "\\1",
         result,
         perl = TRUE
      )
   }
   result
   
})

.rs.addFunction("stripSurrounding", function(string)
{
   complements <- list(
      c("(", ")"),
      c("{", "}"),
      c("[", "]"),
      c("<", ">")
   )
   
   result <- .rs.doStripSurrounding(string, complements)
   while (result != string)
   {
      string <- result
      result <- .rs.doStripSurrounding(string, complements)
   }
   result
})

.rs.addFunction("resolveObjectSource", function(object, envir)
{
   # Try to find the associated namespace of the object
   namespace <- NULL
   if (is.primitive(object))
      namespace <- "base"
   else if (is.function(object))
   {
      envString <- capture.output(environment(object))[1]
      match <- regexpr("<environment: namespace:(.*)>", envString, perl = TRUE)
      if (match == -1L)
         return()
      
      start <- attr(match, "capture.start")[1]
      end <- start + attr(match, "capture.length")[1]
      namespace <- substring(envString, start, end - 1)
   }
   else if (isS4(object))
      namespace <- attr(class(object), "package")
   
   if (is.null(namespace))
      return()
   
   # Get objects from that namespace
   ns <- asNamespace(namespace)
   objectNames <- objects(ns, all.names = TRUE)
   objects <- tryCatch(
      mget(objectNames, envir = ns),
      error = function(e) NULL
   )
   
   if (is.null(objects))
      return()
   
   # Find which object is actually identical to the one we have
   success <- FALSE
   for (i in seq_along(objects))
   {
      if (identical(object, objects[[i]], ignore.environment = TRUE))
      {
         success <- TRUE
         break
      }
   }
   
   # Use that name for the help lookup
   if (success)
      return(list(
         name = objectNames[[i]],
         package = namespace
      ))
   
})

.rs.addFunction("getAnywhere", function(name, envir = parent.frame())
{
   result <- NULL
   
   if (!length(name))
      return(NULL)
   
   if (is.character(name) && (length(name) != 1 || name == ""))
      return(NULL)
   
   # Don't evaluate any functions -- blacklist any 'name' that contains a paren
   if (is.character(name) && regexpr("(", name, fixed = TRUE) > 0)
      return(FALSE)
   
   if (is.character(name) && is.character(envir))
   {
      # If envir is the name of something on the search path, get it from there
      pos <- match(envir, search(), nomatch = -1L)
      if (pos >= 0)
      {
         object <- tryCatch(
            get(name, pos = pos),
            error = function(e) NULL
         )
         
         if (!is.null(object))
            return(object)
      }
      
      # Otherwise, maybe envir is the name of a package -- search there
      if (envir %in% loadedNamespaces())
      {
         object <- tryCatch(
            get(name, envir = asNamespace(envir)),
            error = function(e) NULL
         )
         
         if (!is.null(object))
            return(object)
      }
   }
   
   if (is.character(name))
   {
      name <- .rs.stripSurrounding(name)
      name <- tryCatch(
         suppressWarnings(parse(text = name)),
         error = function(e) NULL
      )
      
      if (is.null(name))
         return(NULL)
   }
   
   if (is.language(name))
   {
      result <- tryCatch(
         eval(name, envir = envir),
         error = function(e) NULL
      )
   }
   
   result
   
})

.rs.addFunction("getFunctionArgumentNames", function(object)
{
   if (is.primitive(object))
   {
      ## Only closures have formals, not primitive functions.
      result <- tryCatch({
         parsed <- suppressWarnings(parse(text = capture.output(print(object)))[[1L]])
         names(parsed[[2]])
      }, error = function(e) {
         character()
      })
   }
   else
   {
      result <- names(formals(object))
   }
   result
})

.rs.addFunction("getNames", function(object)
{
   tryCatch({
      if (is.environment(object))
         ls(object, all.names = TRUE)
      else if (inherits(object, "tbl") && "dplyr" %in% loadedNamespaces())
         dplyr::tbl_vars(object)
      else
         names(object)
   }, error = function(e) NULL)
})

.rs.addJsonRpcHandler("get_help_at_cursor", function(line, cursorPos)
{
   token <- .rs.guessToken(line, cursorPos)
   if (token == '')
      return()

   pieces <- strsplit(token, ':{2,3}')[[1]]

   if (length(pieces) > 1)
      print(help(pieces[2], package=pieces[1], help_type='html'))
   else
      print(help(pieces[1], help_type='html', try.all.packages=T))
})

.rs.addJsonRpcHandler("execute_r_code", function(code)
{
   .envir <- parent.frame(2)
   result <- .rs.withTimeLimit(2, fail = "", envir = .envir, {
   
      output <- capture.output(
         evaled <- suppressWarnings(
            eval(parse(text = code), envir = .envir)
         )
      )
      
      object <- if (!(length(evaled)) && length(output))
         output
      else
         evaled
      
      paste(as.character(object), collapse = "\n")
   })
   .rs.scalar(result)
})

.rs.addJsonRpcHandler("is_function", function(nameString, envString)
{
   object <- NULL
   
   if (envString == "")
   {
      object <- .rs.getAnywhere(nameString, parent.frame())
   }
   else
   {
      envString <- .rs.stripSurrounding(envString)
      if (envString %in% search())
      {
         object <- tryCatch(
            get(nameString, pos = which(envString == search())),
            error = function(e) NULL
         )
      }
      else if (envString %in% loadedNamespaces())
      {
         object <- tryCatch(
            get(nameString, envir = asNamespace(envString)),
            error = function(e) NULL
         )
      }
      else if (!is.null(container <- .rs.getAnywhere(envString, parent.frame())))
      {
         if (isS4(container))
         {
            object <- tryCatch(
               eval(call("@", container, nameString)),
               error = function(e) NULL
            )
         }
         else
         {
            object <- tryCatch(
               eval(call("$", container, nameString)),
               error = function(e) NULL
            )
         }
      }
   }
   .rs.scalar(!is.null(object) && is.function(object))
})

.rs.addFunction("asCaseInsensitiveRegex", function(string)
{
   if (string == "")
      return(string)
   
   splat <- strsplit(string, "", fixed = TRUE)[[1]]
   lowerSplat <- tolower(splat)
   upperSplat <- toupper(splat)
   result <- vapply(1:length(splat), FUN.VALUE = character(1), USE.NAMES = FALSE, function(i) {
      if (lowerSplat[i] == upperSplat[i])
         splat[i]
      else
         paste("[", lowerSplat[i], upperSplat[i], "]", sep = "")
   })
   paste(result, collapse = "")
})

.rs.addFunction("asCaseInsensitiveSubsequenceRegex", function(string)
{
   if (string == "")
      return(string)
   
   splat <- strsplit(string, "", fixed = TRUE)[[1]]
   lowerSplat <- tolower(splat)
   upperSplat <- toupper(splat)
   
   result <- vapply(1:length(splat), FUN.VALUE = character(1), USE.NAMES = FALSE, function(i) {
      if (lowerSplat[i] == upperSplat[i])
         splat[i]
      else
         paste("[", lowerSplat[i], upperSplat[i], "]", sep = "")
   })
   
   negated <- vapply(1:length(splat), FUN.VALUE = character(1), USE.NAMES = FALSE, function(i) {
      if (lowerSplat[i] == upperSplat[i])
         paste("[^", splat[i], "]*", sep = "")
      else
         paste("[^", lowerSplat[i], upperSplat[i], "]*", sep = "")
   })
   
   negated <- c(negated[-1L], "")
   paste(result, negated, sep = "", collapse = "")
})

.rs.addFunction("isSubsequence", function(strings, string)
{
   .Call(.rs.routines$rs_isSubsequence, strings, string)
})

.rs.addFunction("whichIsSubsequence", function(strings, string)
{
   which(.rs.isSubsequence(strings, string))
})

.rs.addFunction("selectIsSubsequence", function(strings, string)
{
   .subset(strings, .rs.isSubsequence(strings))
})

.rs.addFunction("escapeForRegex", function(regex)
{
   gsub("([\\-\\[\\]\\{\\}\\(\\)\\*\\+\\?\\.\\,\\\\\\^\\$\\|\\#\\s])", "\\\\\\1", regex, perl = TRUE)
})

.rs.addFunction("objectsOnSearchPath", function(token = "",
                                                caseInsensitive = FALSE,
                                                excludeGlobalEnv = FALSE)
{
   search <- search()
   startIdx <- 1
   range <- 1:length(search)
   
   if (excludeGlobalEnv)
   {
      startIdx <- 2
      search <- search[-1]
      range <- range[-1]
   }
   
   if (nzchar(token))
   {
      token <- .rs.escapeForRegex(token)
      if (caseInsensitive)
         token <- .rs.asCaseInsensitiveRegex(token)
      pattern <- paste("^", token, sep = "")
      
      objects <- lapply(range, function(i) {
         ls(pos = i, all.names = TRUE, pattern = pattern)
      })
   }
   else
   {
      objects <- lapply(range, function(i) {
         ls(pos = i, all.names = TRUE)
      })
   }
   
   names(objects) <- search
   objects
})

.rs.addFunction("assign", function(x, value)
{
   pos <- which(search() == "tools:rstudio")
   if (length(pos))
      assign(paste(".rs.cache.", x, sep = ""), value, pos = pos)
})

.rs.addFunction("get", function(x)
{
   pos <- which(search() == "tools:rstudio")
   if (length(pos))
      tryCatch(
         get(paste(".rs.cache.", x, sep = ""), pos = pos),
         error = function(e) NULL
      )
})

.rs.addFunction("mget", function(x = NULL)
{
   pos <- which(search() == "tools:rstudio")
   if (length(pos))
      tryCatch({
         
         objects <- if (is.null(x))
            .rs.selectStartsWith(objects(pos = pos, all.names = TRUE), ".rs.cache")
         else
            paste(".rs.cache.", x, sep = "")
         
         mget(objects, envir = as.environment(pos))
      },
         error = function(e) NULL
      )
})

.rs.addFunction("packageNameForSourceFile", function(filePath)
{
   .Call(.rs.routines$rs_packageNameForSourceFile, filePath)
})

.rs.addFunction("isRScriptInPackageBuildTarget", function(filePath)
{
   .Call(.rs.routines$rs_isRScriptInPackageBuildTarget, filePath)
})

.rs.addFunction("namedVectorAsList", function(vector)
{
   # Early escape for zero-length vectors
   if (!length(vector))
   {
      return(list(
         values = NULL,
         names = NULL
      ))
   }
   
   values <- unlist(vector, use.names = FALSE)
   vectorNames <- names(vector)
   names <- unlist(lapply(1:length(vector), function(i) {
      rep.int(vectorNames[i], length(vector[[i]]))
   }))
   
   list(values = values,
        names = names)
})

.rs.addFunction("getDollarNamesMethod", function(object)
{
   classes <- class(object)
   for (class in classes)
   {
      method <- .rs.getAnywhere(paste(".DollarNames", class, sep = "."))
      if (!is.null(method))
         return(method)
   }
   NULL
})

.rs.addJsonRpcHandler("get_args", function(name, src)
{
   if (identical(src, ""))
      src <- NULL
   
   result <- .rs.getSignature(.rs.getAnywhere(name, src))
   result <- sub("function ", "", result)
   .rs.scalar(result)
})

.rs.addFunction("getActiveArgument", function(object,
                                              matchedCall)
{
   allArgs <- .rs.getFunctionArgumentNames(object)
   matchedArgs <- names(matchedCall)[-1L]
   qualifiedArgsInCall <- setdiff(matchedArgs, "")
   setdiff(allArgs, qualifiedArgsInCall)[1]
})

.rs.addFunction("swap", function(vector, ..., default)
{
   dotArgs <- list(...)
   
   nm <- names(dotArgs)
   
   to <- unlist(lapply(seq_along(dotArgs), function(i)
      rep(nm[i], each = length(dotArgs[[i]]))
   ))
   
   from <- unlist(dotArgs)
   
   tmp <- to[match(vector, from)]
   tmp[is.na(tmp)] <- default
   tmp
})

.rs.addFunction("scoreMatches", function(strings, string)
{
   .Call(.rs.routines$rs_scoreMatches, strings, string)
})

.rs.addFunction("getProjectDirectory", function()
{
   .Call(.rs.routines$rs_getProjectDirectory)
})

.rs.addFunction("hasFileMonitor", function()
{
   .Call(.rs.routines$rs_hasFileMonitor)
})

.rs.addFunction("listIndexedFiles", function(term = "",
                                             inDirectory = .rs.getProjectDirectory(),
                                             maxCount = 200L)
{
   if (is.null(.rs.getProjectDirectory()))
      return(NULL)
   
   .Call(.rs.routines$rs_listIndexedFiles,
         term,
         suppressWarnings(.rs.normalizePath(inDirectory)),
         as.integer(maxCount))
})

.rs.addFunction("listIndexedFolders", function(term = "",
                                               inDirectory = .rs.getProjectDirectory(),
                                               maxCount = 200L)
{
   if (is.null(inDirectory))
      return(character())
   
   .Call(.rs.routines$rs_listIndexedFolders, term, inDirectory, maxCount)
})

.rs.addFunction("listIndexedFilesAndFolders", function(term = "",
                                                       inDirectory = .rs.getProjectDirectory(),
                                                       maxCount = 200L)
{
   if (is.null(inDirectory))
      return(character())
   
   .Call(.rs.routines$rs_listIndexedFilesAndFolders, term, inDirectory, maxCount)
})

.rs.addFunction("doGetIndex", function(term = "",
                                       inDirectory = .rs.getProjectDirectory(),
                                       maxCount = 200L,
                                       getter)
{
   if (is.null(inDirectory))
      return(character())
   
   inDirectory <- suppressWarnings(
      .rs.normalizePath(inDirectory)
   )
   
   index <- getter(term, inDirectory, maxCount)
   
   if (is.null(index))
   {
      return(list(
         paths = character(),
         more_available = FALSE
      ))
   }
   
   paths <- suppressWarnings(.rs.normalizePath(index$paths))
   scores <- .rs.scoreMatches(basename(paths), term)
   index$paths <- paths[order(scores)]
   index
   
})

.rs.addFunction("getIndexedFiles", function(term = "",
                                            inDirectory = .rs.getProjectDirectory(),
                                            maxCount = 200L)
{
   .rs.doGetIndex(term, inDirectory, maxCount, .rs.listIndexedFiles)
})

.rs.addFunction("getIndexedFolders", function(term = "",
                                              inDirectory = .rs.getProjectDirectory(),
                                              maxCount = 200L)
{
   .rs.doGetIndex(term, inDirectory, maxCount, .rs.listIndexedFolders)
})

.rs.addFunction("getIndexedFilesAndFolders", function(term = "",
                                                      inDirectory = .rs.getProjectDirectory(),
                                                      maxCount = 200L)
{
   .rs.doGetIndex(term, inDirectory, maxCount, .rs.listIndexedFilesAndFolders)
})

## NOTE: Function may be used by async R process; must not call back into
## 'rs_' compiled code!
.rs.addFunction("jsonEscapeString", function(value)
{
   if (is.na(value)) return("null")
   chars <- strsplit(value, "", fixed = TRUE)[[1]]
   chars <- vapply(chars, function(x) {
      if (x %in% c('"', '\\', '/'))
         paste('\\', x, sep = '')
      else if (charToRaw(x) < 20)
         paste('\\u', toupper(format(as.hexmode(as.integer(charToRaw(x))), 
                                     width = 4)), 
               sep = '')
      else
         x
   }, character(1))
   paste(chars, sep = "", collapse = "")
})

## NOTE: Function may be used by async R process; must not call back into
## 'rs_' compiled code!
.rs.addFunction("jsonProperty", function(name, value)
{
   paste(sep = "",
         "\"", 
         .rs.jsonEscapeString(enc2utf8(name)), 
         "\":\"",
         .rs.jsonEscapeString(enc2utf8(value)), 
         "\""
   )
})

## NOTE: Specify that a JSON value should be returned as a scalar by
## giving it the 'AsIs' class; ie, by writing 'foo = I(1)', or otherwise
## by using the '.rs.scalar' function.
## 
## NOTE: Function may be used by async R process; must not call back into
## 'rs_' compiled code!
.rs.addFunction("toJSON", function(object)
{
   AsIs <- inherits(object, "AsIs") || inherits(object, ".rs.scalar")
   if (is.list(object))
   {
      if (is.null(names(object)))
      {
         return(paste('[', paste(lapply(seq_along(object), function(i) {
            .rs.toJSON(object[[i]])
         }), collapse = ','), ']', sep = '', collapse=','))
      }
      else
      {
         return(paste('{', paste(lapply(seq_along(object), function(i) {
            paste(sep = "",
                  '"',
                  .rs.jsonEscapeString(enc2utf8(names(object)[[i]])),
                  '":',
                  .rs.toJSON(object[[i]])
            )
         }), collapse = ','), '}', sep = '', collapse = ','))
      }
   }
   else
   {
      # NOTE: For type safety we cannot unmarshal NULL as '{}' as e.g. jsonlite does.
      if (!length(object))
      {
         return('[]')
      }
      else if (is.character(object) || is.factor(object))
      {
         object <- paste(collapse = ",", vapply(as.character(object), FUN.VALUE = character(1), USE.NAMES = FALSE, function(x) {
            if (is.na(x)) "null"
            else paste("\"", .rs.jsonEscapeString(enc2utf8(x)), "\"", sep = "")
         }))
      }
      else if (is.numeric(object))
      {
         object[is.na(object)] <- '\"NA\"'
      }
      else if (is.logical(object))
      {
         object <- tolower(object)
         object[is.na(object)] <- 'null'
      }
      
      if (AsIs)
         return(object)
      else
         return(paste('[', paste(object, collapse = ','), ']', sep = '', collapse = ','))
   }
})

.rs.addFunction("getAsyncExports", function(...)
{
   invisible(lapply(list(...), function(x) {
      tryCatch({
         
         # Explicitly load the library, and do everything we can to hide any
         # package startup messages (because we don't want to put non-JSON
         # on stdout)
         invisible(capture.output(suppressPackageStartupMessages(
            library(x, character.only = TRUE, quietly = TRUE)
         )))
         
         # Get the exported items in the NAMESPACE (for search path + `::`
         # completions), and then everything else (for `:::` completions)
         ns <- asNamespace(x)
         exports <- getNamespaceExports(ns)
         objects <- mget(exports, ns, inherits = TRUE)
         
         # Figure out the completion types for these objects
         types <- unlist(lapply(objects, .rs.getCompletionType))
         
         # Find the functions -- for these, we want to return the argument
         # names (since we want to enable function argument completions)
         isFunction <- unlist(lapply(objects, is.function))
         functions <- objects[isFunction]
         functions <- lapply(functions, function(f) {
            names(formals(f))
         })
         
         # Generate the output
         output <- list(
            package = I(x),
            exports = exports,
            types = types,
            functions = functions
         )
         
         # Write the JSON to stdout; parent processes
         cat(.rs.toJSON(output), sep = "\n")
      }, error = function(e) NULL)
   }))
})

.rs.addFunction("trimWhitespace", function(x)
{
   gsub("^[\\s\\n]+|[\\s\\n]+$", "", x, perl = TRUE)
})

.rs.addFunction("trimCommonIndent", function(string, ...)
{
   splat <- strsplit(string, "\n", fixed = TRUE)[[1]]
   indents <- regexpr("\\S", splat, perl = TRUE)
   indents[indents == -1] <- Inf
   common <- min(indents)
   result <- paste(substring(splat, common, nchar(string)), collapse = "\n")
   .rs.trimWhitespace(sprintf(result, ...))
})

.rs.addFunction("parseNamespaceImports", function(path)
{
   output <- list(
      import = character(),
      importFrom = list()
   )
   
   if (!file.exists(path))
      return(output)
   
   parsed = tryCatch(
      suppressWarnings(parse(path)),
      error = function(e) NULL
   )
   
   if (is.null(parsed))
      return(output)
   
   # Loop over parsed entries and fill 'output'
   for (i in seq_along(parsed))
   {
      directive <- parsed[[i]]
      if (length(directive) < 2) next
      
      directiveName <- as.character(directive[[1]])
      pkgName <- as.character(directive[[2]])
      
      if (directiveName == "import")
      {
         output$import <- sort(unique(c(output$import, pkgName)))
         next
      }
      
      if (directiveName == "importFrom")
      {
         exports <- character(length(directive) - 2)
         for (i in 3:length(directive))
            exports[[i - 2]] <- as.character(directive[[i]])
         output$importFrom[[pkgName]] <- sort(unique(c(output$importFrom[[pkgName]], exports)))
         next
      }
   }
   
   output
   
})

.rs.addFunction("isSymbolCalled", function(maybeSymbol, name)
{
   is.symbol(maybeSymbol) && identical(as.character(maybeSymbol), name)
})

.rs.addFunction("validateFunctionCall", function(fnNameString,
                                                 fnCallString,
                                                 envir = parent.frame(1))
{
   default <- list(
      message = .rs.scalar(""),
      type = .rs.scalar("")
   )
   
   fnObject <- tryCatch(
      .rs.getAnywhere(fnNameString, envir = envir),
      error = function(e) NULL
   )
   
   if (is.null(fnObject))
      return(default)
   
   ## TODO: handle primitives
   if (is.primitive(fnObject))
      return(default)
   
   ## TODO: think about why this might occur
   if (!is.function(fnObject))
      return(default)
   
   fnCall <- tryCatch(
      suppressWarnings(parse(text = fnCallString)[[1]]),
      error = function(e) NULL
   )
   
   if (is.null(fnCall))
      return(default)
   
   callFormals <- setdiff(names(fnCall), "")
   formals <- formals(fnObject)
   names <- names(formals)
   
   ## TODO: '...' is only valid for use when called within a function
   ## that also accepts '...' arguments.
   if ("..." %in% names)
      return(default)
   
   ## Check for '...' passed into function calls as well (ie, not
   ## just part of function object signature)
   for (i in seq_along(fnCall))
      if (.rs.isSymbolCalled(fnCall[[i]], "..."))
         return(default)
   
   # Execute 'match.call()' with warnings for partial
   # matching turned on, so that we can capture and report
   # those
   old <- getOption("warnPartialMatchArgs", default = FALSE)
   options(warnPartialMatchArgs = TRUE)
   result <- tryCatch(
      match.call(fnObject, fnCall),
      warning = function(w) w,
      error = function(e) e
   )
   options(warnPartialMatchArgs = old)
   
   if (inherits(result, "warning"))
      return(list(
         message = .rs.scalar(result$message),
         type = .rs.scalar("warning")
      ))
   
   if (inherits(result, "error"))
      return(list(
         message = .rs.scalar(result$message),
         type = .rs.scalar("error")
      ))
   
   return(default)
   
})

.rs.addJsonRpcHandler("get_set_class_slots", function(setClassCallString)
{
   onFail <- list()
   parsed <- tryCatch(
      suppressWarnings(parse(text = setClassCallString))[[1]],
      error = function(e) NULL
   )
   
   if (is.null(parsed))
      return(onFail)
   
   matched <- tryCatch(
      match.call(methods::setClass, parsed),
      error = function(e) NULL
   )
   
   if (is.null(parsed))
      return(onFail)
   
   # NOTE: Previously, R has used 'representation' to 
   # store the information about slots; it is now 
   # deprecated (from 3.0.0) and the use of 'slots' is
   # encouraged. We'll check for 'slots' first, then
   # fall back to representation if necessary.
   # 
   # NOTE: Okay to define a class with no slots / fields.
   field <- if ("slots" %in% names(matched))
      matched[["slots"]]
   else if ("representation" %in% names(matched))
      matched[["representation"]]
   else
      list()
   
   if (!("Class" %in% names(matched)))
      return(onFail)
   
   Class <- matched[["Class"]]
   
   slots <- if (length(field))
      names(field)[-1]
   else
      character()
   
   types <- if (length(field))
      unlist(lapply(2:length(field), function(i) {
         tryCatch(as.character(field[[i]]), error = function(e) "")
      }))
   else
      character()
   
   result <- list(
      Class = Class,
      slots = slots,
      types = types
   )
   return(result)
})

.rs.addFunction("tryParseCall", function(text)
{
   tryCatch(
      suppressWarnings(parse(text = text))[[1]],
      error = function(e) NULL
   )
})

.rs.addFunction("tryMatchCall", function(method, call)
{
   tryCatch(
      suppressWarnings(match.call(method, call)),
      error = function(e) NULL
   )
})

.rs.addFunction("extractElement", function(object,
                                           name,
                                           default = NULL)
{
   if (name %in% names(object))
      object[[name]]
   else
      default
})

.rs.addJsonRpcHandler("get_set_generic_call", function(call)
{
   parsed <- .rs.tryParseCall(call)
   if (is.null(parsed))
      return(list())
   
   matched <- .rs.tryMatchCall(methods::setGeneric, parsed)
   if (is.null(matched))
      return(list())
   
   generic <- .rs.extractElement(matched, "name", "")
   parameters <- character()
   if ("def" %in% names(matched))
   {
      def <- matched[["def"]]
      if (as.character(def[[1]]) == "function" &&
          length(def) > 1)
      {
         parameters <- names(def[[2]])
      }
   }
   
   list(
      generic = generic,
      parameters = parameters
   )
})

.rs.addJsonRpcHandler("get_set_method_call", function(call)
{
   parsed <- .rs.tryParseCall(call)
   if (is.null(parsed))
      return(list())
   
   matched <- .rs.tryMatchCall(methods::setMethod, parsed)
   if (is.null(matched))
      return(list())
   
   generic <- .rs.extractElement(matched, "f", "")
   parameter.names <- character()
   parameter.types <- character()
   
   signature <- .rs.extractElement(matched, "signature")
   if (!is.null(signature))
   {
      if (is.call(signature) &&
          length(signature) > 1)
      {
         parameter.names <- names(signature)[-1]
         parameter.types <- unlist(lapply(2:length(signature), function(i) {
            if (is.character(signature[[i]]))
               signature[[i]]
            else
               ""
         }))
      }
      else if (is.character(signature))
      {
         parameter.names <- signature
      }
   }
   
   list(
      generic = generic,
      parameter.names = parameter.names,
      parameter.types = parameter.types
   )
   
})

.rs.addJsonRpcHandler("get_set_ref_class_call", function(call)
{
   parsed <- .rs.tryParseCall(call)
   if (is.null(parsed))
      return(list())
   
   matched <- .rs.tryMatchCall(methods::setRefClass, parsed)
   if (is.null(matched))
      return(list())
   
   Class <- .rs.extractElement(matched, "Class", "")
   
   field.names <- character()
   field.types <- character()
   fields <- .rs.extractElement(matched, "fields")
   
   if (length(fields) > 1)
   {
      field.names <- names(fields)[-1]
      field.types <- unlist(lapply(2:length(fields), function(i) {
         if (is.character(fields[[i]]))
            fields[[i]]
         else
            ""
      }))
   }

   list(
      Class = Class,
      field.names = field.names,
      field.types = field.types
   )
   
})

.rs.addFunction("buildObjectLookupTable", function()
{
   .Call("rs_buildObjectLookupTable")
})

.rs.addFunction("findOriginalBinding", function(objects,
                                                simplify = TRUE)
{
   if (is.function(objects) || is.environment(objects))
      objects <- list(objects)
   else if (!is.list(objects))
      objects <- as.list(objects)
   
   result <- .Call("rs_findOriginalBinding", objects)
   if (simplify && length(result) == 1)
      result[[1]]
   else
      result
})
<<<<<<< HEAD
=======

.rs.addFunction("checkForNSE", function(body,
                                        nseFunctions = .rs.getVar("nse.functions"))
{
   if (is.expression(body))
      return(any(vapply(body, FUN.VALUE = logical(1), function(x) {
         .rs.checkForNSE(x, nseFunctions)
      })))
   
   if (is.call(body))
   {
      callName <- as.character(body[[1]])
      if (length(callName) == 1 && !is.null(nseFunctions[[callName]]))
         return(TRUE)
      
      if (length(body) > 1)
         return(any(vapply(2:length(body), FUN.VALUE = logical(1), function(i) {
            .rs.checkForNSE(body[[i]], nseFunctions)
         })))
   }
   
   return(FALSE)
})

.rs.addFunction("registerNativeRoutines", function()
{
   pos <- match("tools:rstudio", search())
   if (is.na(pos))
      return()
   
   if (exists(".rs.routines", pos))
      return()
   
   routineEnv <- new.env(parent = emptyenv())
   routines <- tryCatch(
      getDLLRegisteredRoutines("(embedding)"),
      error = function(e) NULL
   )
   
   if (is.null(routines))
      return(NULL)
   
   .CallRoutines <- routines[[".Call"]]
   lapply(.CallRoutines, function(routine) {
      routineEnv[[routine$name]] <- routine
   })
   assign(".rs.routines", routineEnv, pos = which(search() == "tools:rstudio"))
   routineEnv
})

.rs.addFunction("setEncodingUnknownToUTF8", function(object)
{
   if (is.character(object) && Encoding(object) == "unknown")
      Encoding(object) <- "UTF-8"
   else if (is.list(object))
      return(lapply(object, .rs.setEncodingUnknownToUTF8))
   
   object
})
>>>>>>> 20a2e973
<|MERGE_RESOLUTION|>--- conflicted
+++ resolved
@@ -1304,8 +1304,6 @@
    else
       result
 })
-<<<<<<< HEAD
-=======
 
 .rs.addFunction("checkForNSE", function(body,
                                         nseFunctions = .rs.getVar("nse.functions"))
@@ -1364,5 +1362,4 @@
       return(lapply(object, .rs.setEncodingUnknownToUTF8))
    
    object
-})
->>>>>>> 20a2e973
+})