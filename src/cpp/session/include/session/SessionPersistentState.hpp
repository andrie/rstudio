/*
 * SessionPersistentState.hpp
 *
 * Copyright (C) 2009-12 by RStudio, Inc.
 *
 * Unless you have received this program directly from RStudio pursuant
 * to the terms of a commercial license agreement with RStudio, then
 * this program is licensed to you under the terms of version 3 of the
 * GNU Affero General Public License. This program is distributed WITHOUT
 * ANY EXPRESS OR IMPLIED WARRANTY, INCLUDING THOSE OF NON-INFRINGEMENT,
 * MERCHANTABILITY OR FITNESS FOR A PARTICULAR PURPOSE. Please refer to the
 * AGPL (http://www.gnu.org/licenses/agpl-3.0.txt) for more details.
 *
 */

#ifndef SESSION_PERSISTENT_STATE_HPP
#define SESSION_PERSISTENT_STATE_HPP

#include <string>

#include <boost/utility.hpp>

#include <core/Settings.hpp>

<<<<<<< HEAD
namespace rsession {
=======
namespace rstudio {
namespace session {
>>>>>>> 41b8cc23

// singleton
class PersistentState;
PersistentState& persistentState();   
   
class PersistentState : boost::noncopyable
{
private:
   PersistentState() : serverMode_(false) {}
   friend PersistentState& persistentState();
   
public:
   // COPYING: boost::noncopyable
   
   core::Error initialize();
   
   // active-client-id
   std::string activeClientId();
   std::string newActiveClientId();
   
   // abend
   bool hadAbend();
   void setAbend(bool abend);

   // active environment
   std::string activeEnvironmentName() const;
   void setActiveEnvironmentName(std::string environmentName);

   // resolved hashes (for Packrat libraries and lockfiles)
   std::string getStoredHash(const std::string& hashName) const;
   void setStoredHash(const std::string& hashName, 
                      const std::string& hashValue);

   // get underlying settings
   core::Settings& settings() { return settings_; }

private:
   bool serverMode_;
   std::string desktopClientId_;
   core::Settings settings_;
};
   
} // namespace session
} // namespace rstudio

#endif // SESSION_PERSISTENT_STATE_HPP
<|MERGE_RESOLUTION|>--- conflicted
+++ resolved
@@ -22,12 +22,8 @@
 
 #include <core/Settings.hpp>
 
-<<<<<<< HEAD
-namespace rsession {
-=======
 namespace rstudio {
 namespace session {
->>>>>>> 41b8cc23
 
 // singleton
 class PersistentState;
