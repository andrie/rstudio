/*
 * SessionClientEvent.cpp
 *
 * Copyright (C) 2009-12 by RStudio, Inc.
 *
 * Unless you have received this program directly from RStudio pursuant
 * to the terms of a commercial license agreement with RStudio, then
 * this program is licensed to you under the terms of version 3 of the
 * GNU Affero General Public License. This program is distributed WITHOUT
 * ANY EXPRESS OR IMPLIED WARRANTY, INCLUDING THOSE OF NON-INFRINGEMENT,
 * MERCHANTABILITY OR FITNESS FOR A PARTICULAR PURPOSE. Please refer to the
 * AGPL (http://www.gnu.org/licenses/agpl-3.0.txt) for more details.
 *
 */

#include <session/SessionClientEvent.hpp>

#include <boost/lexical_cast.hpp>

#include <core/Error.hpp>
#include <core/Log.hpp>
#include <core/FilePath.hpp>
#include <core/SafeConvert.hpp>
#include <core/FileSerializer.hpp>
#include <core/system/System.hpp>

using namespace core ;

namespace session {

namespace client_events {
   
const int kBusy = 1;  
const int kConsolePrompt = 2;
const int kConsoleWriteOutput = 3;
const int kConsoleWriteError = 4;
const int kShowErrorMessage = 5;
const int kShowHelp = 6;
const int kBrowseUrl = 7;
const int kShowEditor = 11;
const int kChooseFile = 13;
const int kAbendWarning = 14;
const int kQuit = 15;
const int kSuicide = 16;
const int kFileChanged = 17;
const int kWorkingDirChanged = 18;
const int kPlotsStateChanged = 19;
const int kViewData = 20;
const int kPackageStatusChanged = 21;
const int kInstalledPackagesChanged = 22;
const int kLocator = 23;
const int kConsoleResetHistory = 25;
const int kSessionSerialization = 26;
const int kHistoryEntriesAdded = 27;
const int kQuotaStatus = 29;
const int kFileEdit = 32;
const int kShowContent = 33;
const int kShowData = 34;
const int kAsyncCompletion = 35;
const int kSaveActionChanged = 36;
const int kConsoleWritePrompt = 37;
const int kConsoleWriteInput = 38;
const int kShowWarningBar = 39;
const int kOpenProjectError = 40;
const int kVcsRefresh = 41;
const int kAskPass = 42;
const int kConsoleProcessOutput = 43;
const int kConsoleProcessExit = 44;
const int kListChanged = 45;
const int kConsoleProcessCreated = 46;
const int kUiPrefsChanged = 47;
const int kHandleUnsavedChanges = 48;
const int kConsoleProcessPrompt = 49;
const int kShowConsoleProcessDialog = 50;
const int kHTMLPreviewStartedEvent = 51;
const int kHTMLPreviewOutputEvent = 52;
const int kHTMLPreviewCompletedEvent = 53;
const int kCompilePdfStartedEvent = 54;
const int kCompilePdfOutputEvent = 55;
const int kCompilePdfErrorsEvent = 56;
const int kCompilePdfCompletedEvent = 57;
const int kSynctexEditFile = 58;
const int kFindResult = 59;
const int kFindOperationEnded = 60;
const int kRPubsUploadStatus = 61;
const int kBuildStarted = 62;
const int kBuildOutput = 63;
const int kBuildCompleted = 64;
const int kBuildErrors = 65;
const int kDirectoryNavigate = 66;
const int kDeferredInitCompleted = 67;
const int kPlotsZoomSizeChanged = 68;
const int kSourceCppStarted = 69;
const int kSourceCppCompleted = 70;
const int kLoadedPackageUpdates = 71;
const int kActivatePane = 72;
const int kShowPresentationPane = 73;
const int kEnvironmentRefresh = 74;
const int kContextDepthChanged = 75;
const int kEnvironmentAssigned = 76;
const int kEnvironmentRemoved = 77;
const int kBrowserLineChanged = 78;
const int kPackageLoaded = 79;
const int kPackageUnloaded = 80;
<<<<<<< HEAD
const int kUnhandledError = 81;
const int kErrorHandlerChanged = 82;
=======
const int kPresentationPaneRequestCompleted = 81;
>>>>>>> bfa69723
}

void ClientEvent::init(int type, const json::Value& data)
{
   type_ = type;
   data_ = data;
   id_ = core::system::generateUuid();
}
   
void ClientEvent::asJsonObject(int id, json::Object* pObject) const
{
   json::Object& object = *pObject;
   object["id"] = id;
   object["type"] = typeName(); 
   object["data"] = data();
}
   
std::string ClientEvent::typeName() const 
{
   switch(type_)
   {
      case client_events::kBusy:
         return "busy";  
      case client_events::kConsolePrompt:
         return "console_prompt";
      case client_events::kConsoleWriteOutput:
         return "console_output";
      case client_events::kConsoleWriteError: 
         return "console_error";
      case client_events::kShowErrorMessage: 
         return "show_error_message";
      case client_events::kShowHelp: 
         return "show_help";
      case client_events::kBrowseUrl: 
         return "browse_url";
      case client_events::kShowEditor: 
         return "show_editor";
      case client_events::kChooseFile: 
         return "choose_file";
      case client_events::kAbendWarning:
         return "abend_warning";
      case client_events::kQuit:
         return "quit";
      case client_events::kSuicide: 
         return "suicide";
      case client_events::kFileChanged:
         return "file_changed";
      case client_events::kWorkingDirChanged: 
         return "working_dir_changed";
      case client_events::kPlotsStateChanged: 
         return "plots_state_changed";
      case client_events::kViewData: 
         return "view_data";
      case client_events::kPackageStatusChanged: 
         return "package_status_changed";
      case client_events::kInstalledPackagesChanged: 
         return "installed_packages_changed";
      case client_events::kLocator:
         return "locator";
      case client_events::kConsoleResetHistory:
         return "console_reset_history";
      case client_events::kSessionSerialization:
         return "session_serialization";
      case client_events::kHistoryEntriesAdded:
         return "history_entries_added";
      case client_events::kQuotaStatus:
         return "quota_status";
      case client_events::kFileEdit:
         return "file_edit";
      case client_events::kShowContent:
         return "show_content";
      case client_events::kShowData:
         return "show_data";
      case client_events::kAsyncCompletion:
         return "async_completion";
      case client_events::kSaveActionChanged:
         return "save_action_changed";
      case client_events::kConsoleWritePrompt:
         return "console_write_prompt";
      case client_events::kConsoleWriteInput:
         return "console_write_input";
      case client_events::kShowWarningBar:
         return "show_warning_bar";
      case client_events::kOpenProjectError:
         return "open_project_error";
      case client_events::kVcsRefresh:
         return "vcs_refresh";
      case client_events::kAskPass:
         return "ask_pass";
      case client_events::kConsoleProcessOutput:
         return "console_process_output";
      case client_events::kConsoleProcessExit:
         return "console_process_exit";
      case client_events::kListChanged:
         return "list_changed";
      case client_events::kUiPrefsChanged:
         return "ui_prefs_changed";
      case client_events::kHandleUnsavedChanges:
         return "handle_unsaved_changes";
      case client_events::kConsoleProcessPrompt:
         return "console_process_prompt";
      case client_events::kConsoleProcessCreated:
         return "console_process_created";
      case client_events::kHTMLPreviewStartedEvent:
         return "html_preview_started_event";
      case client_events::kHTMLPreviewOutputEvent:
         return "html_preview_output_event";
      case client_events::kHTMLPreviewCompletedEvent:
         return "html_preview_completed_event";
      case client_events::kCompilePdfStartedEvent:
         return "compile_pdf_started_event";
      case client_events::kCompilePdfOutputEvent:
         return "compile_pdf_output_event";
      case client_events::kCompilePdfErrorsEvent:
         return "compile_pdf_errors_event";
      case client_events::kCompilePdfCompletedEvent:
         return "compile_pdf_completed_event";
      case client_events::kSynctexEditFile:
         return "synctex_edit_file";
      case client_events::kFindResult:
         return "find_result";
      case client_events::kFindOperationEnded:
         return "find_operation_ended";
      case client_events::kRPubsUploadStatus:
         return "rpubs_upload_status";
      case client_events::kBuildStarted:
         return "build_started";
      case client_events::kBuildOutput:
         return "build_output";
      case client_events::kBuildCompleted:
         return "build_completed";
      case client_events::kBuildErrors:
         return "build_errors";
      case client_events::kDirectoryNavigate:
         return "directory_navigate";
      case client_events::kDeferredInitCompleted:
         return "deferred_init_completed";
      case client_events::kPlotsZoomSizeChanged:
         return "plots_zoom_size_changed";
      case client_events::kSourceCppStarted:
         return "source_cpp_started";
      case client_events::kSourceCppCompleted:
         return "source_cpp_completed";
      case client_events::kLoadedPackageUpdates:
         return "loaded_package_updates";
      case client_events::kActivatePane:
         return "activate_pane";
      case client_events::kShowPresentationPane:
         return "show_presentation_pane";
      case client_events::kEnvironmentRefresh:
         return "environment_refresh";   
      case client_events::kContextDepthChanged:
         return "context_depth_changed";
      case client_events::kEnvironmentAssigned:
         return "environment_assigned";
      case client_events::kEnvironmentRemoved:
         return "environment_removed";
      case client_events::kBrowserLineChanged:
         return "browser_line_changed";
      case client_events::kPackageLoaded:
         return "package_loaded";
      case client_events::kPackageUnloaded:
         return "package_unloaded";
<<<<<<< HEAD
      case client_events::kUnhandledError:
         return "unhandled_error";
      case client_events::kErrorHandlerChanged:
         return "error_handler_changed";
=======
      case client_events::kPresentationPaneRequestCompleted:
         return "presentation_pane_request_completed";
>>>>>>> bfa69723
      default:
         LOG_WARNING_MESSAGE("unexpected event type: " + 
                             safe_convert::numberToString(type_));
         return "";
   }
}

ClientEvent showEditorEvent(const std::string& content,
                            bool isRCode,
                            bool lineWrapping)
{
   json::Object data;
   data["content"] = content;
   data["is_r_code"] = isRCode;
   data["line_wrapping"] = lineWrapping;
   return ClientEvent(client_events::kShowEditor, data);
}

ClientEvent browseUrlEvent(const std::string& url, const std::string& window)
{
   json::Object browseURLInfo;
   browseURLInfo["url"] = url;
   browseURLInfo["window"] = window;
   return ClientEvent(client_events::kBrowseUrl, browseURLInfo);
}
    
   
ClientEvent showErrorMessageEvent(const std::string& title,
                                  const std::string& message)
{
   json::Object errorMessage ;
   errorMessage["title"] = title;
   errorMessage["message"] = message;
   return ClientEvent(client_events::kShowErrorMessage, errorMessage);
}


   
   
} // namespace session<|MERGE_RESOLUTION|>--- conflicted
+++ resolved
@@ -102,12 +102,9 @@
 const int kBrowserLineChanged = 78;
 const int kPackageLoaded = 79;
 const int kPackageUnloaded = 80;
-<<<<<<< HEAD
-const int kUnhandledError = 81;
-const int kErrorHandlerChanged = 82;
-=======
 const int kPresentationPaneRequestCompleted = 81;
->>>>>>> bfa69723
+const int kUnhandledError = 82;
+const int kErrorHandlerChanged = 83;
 }
 
 void ClientEvent::init(int type, const json::Value& data)
@@ -271,15 +268,12 @@
          return "package_loaded";
       case client_events::kPackageUnloaded:
          return "package_unloaded";
-<<<<<<< HEAD
+      case client_events::kPresentationPaneRequestCompleted:
+         return "presentation_pane_request_completed";
       case client_events::kUnhandledError:
          return "unhandled_error";
       case client_events::kErrorHandlerChanged:
          return "error_handler_changed";
-=======
-      case client_events::kPresentationPaneRequestCompleted:
-         return "presentation_pane_request_completed";
->>>>>>> bfa69723
       default:
          LOG_WARNING_MESSAGE("unexpected event type: " + 
                              safe_convert::numberToString(type_));
