--- conflicted
+++ resolved
@@ -163,12 +163,9 @@
 const int kChunkExecStateChanged = 145;
 const int kNavigateShinyFrame = 146;
 const int kUpdateNewConnectionDialog = 147;
-<<<<<<< HEAD
-const int kTerminalBusy = 148;
-const int kTerminalRunningProgram = 149;
-=======
 const int kProjectTemplateRegistryUpdated = 148;
->>>>>>> 2ca163ae
+const int kTerminalBusy = 149;
+const int kTerminalRunningProgram = 150;
 }
 
 void ClientEvent::init(int type, const json::Value& data)
@@ -454,13 +451,12 @@
          return "navigate_shiny_frame";
       case client_events::kUpdateNewConnectionDialog:
          return "update_new_connection_dialog";
-<<<<<<< HEAD
+      case client_events::kProjectTemplateRegistryUpdated:
+         return "project_template_registry_updated";
       case client_events::kTerminalBusy:
          return "terminal_busy";
-=======
-      case client_events::kProjectTemplateRegistryUpdated:
-         return "project_template_registry_updated";
->>>>>>> 2ca163ae
+      case client_events::kTerminalRunningProgram:
+         return "terminal_running_prog";
       default:
          LOG_WARNING_MESSAGE("unexpected event type: " + 
                              safe_convert::numberToString(type_));
