--- conflicted
+++ resolved
@@ -629,17 +629,15 @@
             MarkersChangedEvent.Data data = event.getData();
             eventBus_.fireEvent(new MarkersChangedEvent(data));
          }
-<<<<<<< HEAD
+         else if (type.equals(ClientEvent.EnableRStudioConnect))
+         {
+            EnableRStudioConnectUIEvent.Data data = event.getData();
+            eventBus_.fireEvent(new EnableRStudioConnectUIEvent(data));
+         }
          else if (type.equals(ClientEvent.UpdateGutterMarkers))
          {
             UpdateGutterMarkersEvent.Data data = event.getData();
             eventBus_.fireEvent(new UpdateGutterMarkersEvent(data));
-=======
-         else if (type.equals(ClientEvent.EnableRStudioConnect))
-         {
-            EnableRStudioConnectUIEvent.Data data = event.getData();
-            eventBus_.fireEvent(new EnableRStudioConnectUIEvent(data));
->>>>>>> 9f288d3f
          }
          else
          {
