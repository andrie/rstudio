/*
 * AceEditorNative.java
 *
 * Copyright (C) 2009-12 by RStudio, Inc.
 *
 * Unless you have received this program directly from RStudio pursuant
 * to the terms of a commercial license agreement with RStudio, then
 * this program is licensed to you under the terms of version 3 of the
 * GNU Affero General Public License. This program is distributed WITHOUT
 * ANY EXPRESS OR IMPLIED WARRANTY, INCLUDING THOSE OF NON-INFRINGEMENT,
 * MERCHANTABILITY OR FITNESS FOR A PARTICULAR PURPOSE. Please refer to the
 * AGPL (http://www.gnu.org/licenses/agpl-3.0.txt) for more details.
 *
 */
package org.rstudio.studio.client.workbench.views.source.editors.text.ace;

import com.google.gwt.core.client.JavaScriptObject;
import com.google.gwt.dom.client.Element;
import com.google.gwt.event.shared.HandlerRegistration;
import com.google.gwt.event.shared.HasHandlers;
import com.google.gwt.user.client.Command;

import org.rstudio.core.client.CommandWithArg;
import org.rstudio.core.client.js.JsMap;
import org.rstudio.studio.client.workbench.prefs.model.UIPrefs;

import java.util.LinkedList;

public class AceEditorNative extends JavaScriptObject {

   protected AceEditorNative() {}

   public native final EditSession getSession() /*-{
      return this.getSession();
   }-*/;

   public native final Renderer getRenderer() /*-{
      return this.renderer;
   }-*/;
   
   public native final LineWidgetManager getLineWidgetManager() /*-{
      var session = this.getSession();
      if (!session.widgetManager) 
      {
         var LineWidgets = $wnd.require("ace/line_widgets").LineWidgets;
         session.widgetManager = new LineWidgets(session);
         session.widgetManager.attach(this);
      }
      return session.widgetManager;
   }-*/; 

   public native final void resize() /*-{
      this.resize();
   }-*/;

   public native final void setShowPrintMargin(boolean show) /*-{
      this.setShowPrintMargin(show);
   }-*/;

   public native final void setPrintMarginColumn(int column) /*-{
      this.setPrintMarginColumn(column);
   }-*/;

   public native final boolean getHighlightActiveLine() /*-{
      return this.getHighlightActiveLine();
   }-*/;
   
   public native final void setHighlightActiveLine(boolean highlight) /*-{
      this.setHighlightActiveLine(highlight);
   }-*/;
   
   public native final void setHighlightGutterLine(boolean highlight) /*-{
      this.setHighlightGutterLine(highlight);
   }-*/;

   public native final void setHighlightSelectedWord(boolean highlight) /*-{
      this.setHighlightSelectedWord(highlight);
   }-*/;

   public native final boolean getReadOnly() /*-{
      return this.getReadOnly();
   }-*/;

   public native final void setReadOnly(boolean readOnly) /*-{
      this.setReadOnly(readOnly);
   }-*/;
   
   public native final void setCompletionOptions(boolean enabled,
                                                 boolean snippets,
                                                 boolean live,
                                                 int characterThreshold,
                                                 int delayMilliseconds) /*-{
      this.setOptions({
        enableBasicAutocompletion: enabled,
        enableSnippets: enabled && snippets,
        enableLiveAutocompletion: enabled && live,
        completionCharacterThreshold: characterThreshold,
        completionDelay: delayMilliseconds
      });
   }-*/;
   
   public native final void toggleCommentLines() /*-{
      this.toggleCommentLines();
   }-*/;

   public native final void focus() /*-{
      this.focus();
   }-*/;
   
   public native final boolean isFocused() /*-{
      return this.isFocused();
   }-*/;
   
   public native final boolean isRowFullyVisible(int row) /*-{
      return this.isRowFullyVisible(row);
   }-*/;

   public native final void blur() /*-{
      this.blur();
   }-*/;

   public native final void setKeyboardHandler(KeyboardHandler keyboardHandler) /*-{
      this.setKeyboardHandler(keyboardHandler);
   }-*/;
   
   public native final KeyboardHandler getKeyboardHandler() /*-{
      return this.getKeyboardHandler();
   }-*/;
   
   public native final void addKeyboardHandler(KeyboardHandler keyboardHandler) /*-{
      this.keyBinding.addKeyboardHandler(keyboardHandler);
   }-*/;
   
   public native final boolean isVimInInsertMode() /*-{
      return this.state.cm.state.vim.insertMode;
   }-*/;

   public native final void onChange(CommandWithArg<AceDocumentChangeEventNative> command) /*-{
      this.getSession().on("change",
        $entry(function (arg) {
            command.@org.rstudio.core.client.CommandWithArg::execute(Ljava/lang/Object;)(arg);
        }));
   }-*/;

   public native final void onChangeFold(Command command) /*-{
      this.getSession().on("changeFold",
              $entry(function () {
                 command.@com.google.gwt.user.client.Command::execute()();
              }));
   }-*/;
   
   public native final <T> void onGutterMouseDown(CommandWithArg<T> command) /*-{
      this.on("guttermousedown",
         $entry(function (arg) {
            command.@org.rstudio.core.client.CommandWithArg::execute(Ljava/lang/Object;)(arg);
         }));         
   }-*/;

   public final HandlerRegistration delegateEventsTo(HasHandlers handlers)
   {
      final LinkedList<JavaScriptObject> handles = new LinkedList<JavaScriptObject>();
      handles.add(addDomListener(getTextInputElement(), "keydown", handlers));
      handles.add(addDomListener(getTextInputElement(), "keypress", handlers));
      handles.add(addDomListener(this.<Element>cast(), "focus", handlers));
      handles.add(addDomListener(this.<Element>cast(), "blur", handlers));

      return new HandlerRegistration()
      {
         public void removeHandler()
         {
            while (!handles.isEmpty())
               removeDomListener(handles.remove());
         }
      };
   }

   private native Element getTextInputElement() /*-{
      return this.textInput.getElement();
   }-*/;

   private native static JavaScriptObject addDomListener(
         Element element,
         String eventName,
         HasHandlers hasHandlers) /*-{
      var event = $wnd.require("ace/lib/event");
      var listener = $entry(function(e) {
         @com.google.gwt.event.dom.client.DomEvent::fireNativeEvent(Lcom/google/gwt/dom/client/NativeEvent;Lcom/google/gwt/event/shared/HasHandlers;Lcom/google/gwt/dom/client/Element;)(e, hasHandlers, element);
      }); 
      event.addListener(element, eventName, listener);
      return $entry(function() {
         event.removeListener(element, eventName, listener);
      });
   }-*/;

   private native static void removeDomListener(JavaScriptObject handle) /*-{
      handle();
   }-*/;

   public static native AceEditorNative createEditor(Element container) /*-{
      var require = $wnd.require;
      var loader = require("rstudio/loader");
      return loader.loadEditor(container);
   }-*/;
   
   public final native void manageDefaultKeybindings() /*-{
      
      // We bind 'Ctrl + Shift + M' to insert a magrittr shortcut on Windows
      delete this.commands.commandKeyBinding["ctrl-shift-m"];
      
      // We bind 'Ctrl + Shift + P' to run previous code on Windows
      delete this.commands.commandKeyBinding["ctrl-shift-p"];
      
      // Don't bind 'Cmd+,'
      delete this.commands.commandKeyBinding["cmd-,"];
      
      // We bind 'Ctrl + Alt + A' to 'split into lines'
      if (this.commands.platform !== "mac")
         delete this.commands.commandKeyBinding["ctrl-alt-a"];
         
      // We don't use the internal Ace binding for 'jump to matching',
      // and the binding conflicts with 'Ctrl-P' for moving cursor up
      // when desired by the user (ie, when the RStudio 'jump to matching'
      // is moved out of the way)
      var binding = this.commands.commandKeyBinding["ctrl-p"];
      if (binding[1] && binding[1].name && binding[1].name === "jumptomatching") {
         this.commands.commandKeyBinding["ctrl-p"] = binding[0];
      }
      
   }-*/;

   public static <T> HandlerRegistration addEventListener(
         JavaScriptObject target,
         String event,
         CommandWithArg<T> command)
   {
      final JavaScriptObject functor = addEventListenerInternal(target,
                                                                event,
                                                                command);
      return new HandlerRegistration()
      {
         public void removeHandler()
         {
            invokeFunctor(functor);
         }
      };
   }

   private static native <T> JavaScriptObject addEventListenerInternal(
         JavaScriptObject target,
         String eventName,
         CommandWithArg<T> command) /*-{
      var callback = $entry(function(arg) {
         if (arg && arg.text)
            arg = arg.text;
         command.@org.rstudio.core.client.CommandWithArg::execute(Ljava/lang/Object;)(arg);
      });

      target.addEventListener(eventName, callback);
      return function() {
         target.removeEventListener(eventName, callback);
      };
   }-*/;

   private static native void invokeFunctor(JavaScriptObject functor) /*-{
      functor();
   }-*/;
   
   public final native void scrollPageUp() /*-{ this.scrollPageUp(); }-*/;
   public final native void scrollPageDown() /*-{ this.scrollPageDown(); }-*/;

   public final native void gotoPageUp() /*-{ this.gotoPageUp(); }-*/;
   public final native void gotoPageDown() /*-{ this.gotoPageDown(); }-*/;
   
   public final native void selectPageUp() /*-{ this.selectPageUp(); }-*/;
   public final native void selectPageDown() /*-{ this.selectPageDown(); }-*/;
   
   public final native void scrollToRow(int row) /*-{
      this.scrollToRow(row);
   }-*/;
   
   public final native void centerSelection() /*-{
      this.centerSelection();
   }-*/;

   public final native void scrollToLine(int line, boolean center) /*-{
      this.scrollToLine(line, center);
   }-*/;
   
   public final native void jumpToMatching(boolean select, boolean expand) /*-{
      this.jumpToMatching(select, expand);
   }-*/;
   
   public final native void splitIntoLines() /*-{
      return this.multiSelect && this.multiSelect.splitIntoLines();
   }-*/;
   
   public native final void revealRange(Range range, boolean animate) /*-{
      this.revealRange(range, animate);
   }-*/;

   public final native void autoHeight() /*-{
      var editor = this;
      function updateEditorHeight() {
         editor.container.style.height = (Math.max(1, editor.getSession().getScreenLength()) * editor.renderer.lineHeight) + 'px';
         editor.resize();
         editor.renderer.scrollToY(0);
         editor.renderer.scrollToX(0);
      }
      if (!editor.autoHeightAttached) {
         editor.autoHeightAttached = true;
         editor.getSession().getDocument().on("change", updateEditorHeight);
         editor.renderer.$textLayer.on("changeCharacterSize", updateEditorHeight);
      }
      updateEditorHeight();
   }-*/;

   public final native void onCursorChange() /*-{
      this.onCursorChange();
   }-*/;

   public final void setInsertMatching(boolean value)
   {
      getSession().getMode().setInsertMatching(value);
   }

   public static native void setVerticallyAlignFunctionArgs(
         boolean verticallyAlign) /*-{
      $wnd.require("mode/r_code_model").setVerticallyAlignFunctionArgs(verticallyAlign);
   }-*/;

   public final native int getFirstVisibleRow() /*-{
      return this.getFirstVisibleRow();
   }-*/;

   public final native int getLastVisibleRow() /*-{
      return this.getLastVisibleRow();
   }-*/;
   
   public final native int findAll(String needle) /*-{
      return this.findAll(needle);
   }-*/;
   
   public final native int findAll(String needle, Range range, boolean wholeWord, boolean caseSensitive) /*-{
      return this.findAll(needle, {range: range, wholeWord: wholeWord, caseSensitive: caseSensitive});
   }-*/;
   
   public final native void insert(String text) /*-{
      var that = this;
      this.forEachSelection(function() {
         that.insert(text);
      });
   }-*/;
   
   public final native boolean inMultiSelectMode() /*-{ return this.inMultiSelectMode === true; }-*/;
   public final native void exitMultiSelectMode() /*-{ this.exitMultiSelectMode(); }-*/;
   public final native void clearSelection() /*-{ return this.clearSelection(); }-*/;
   
   public final native void moveCursorTo(int row, int column) /*-{
      return this.moveCursorTo(row, column);
   }-*/;
   
   public final native void moveCursorToPosition(Position pos) /*-{
      return this.moveCursorToPosition(pos);
   }-*/;
   
   public final native void moveCursorLeft(int times) /*-{
      var that = this;
      this.forEachSelection(function() {
         that.navigateLeft(times);
      });
   }-*/;
   
   public final native void moveCursorRight(int times) /*-{
      var that = this;
      this.forEachSelection(function() {
         that.navigateRight(times);
      });
   }-*/;
   
   public final native void expandSelectionLeft(int times) /*-{
      var that = this;
      this.forEachSelection(function() {
         var selection = that.getSelection();
         for (var i = 0; i < times; i++)
            selection.selectLeft();
      });
   }-*/;
   
   public final native void expandSelectionRight(int times) /*-{
      var that = this;
      this.forEachSelection(function() {
         var selection = that.getSelection();
         for (var i = 0; i < times; i++)
            selection.selectRight();
      });
   }-*/;
   
   public final native Position getCursorPosition() /*-{
      return this.getCursorPosition();
   }-*/;
   
   public final native Position getCursorPositionScreen() /*-{
      return this.getCursorPositionScreen();
   }-*/;
   
   public final native void blockOutdent() /*-{
      return this.blockOutdent();
   }-*/;
   
   public final native void expandSelection() /*-{
      return this.$expandSelection();
   }-*/;
   
   public final native void shrinkSelection() /*-{
      return this.$shrinkSelection();
   }-*/;
   
   public final native void clearSelectionHistory() /*-{
      return this.$clearSelectionHistory();
   }-*/;
   
   public final native Element getContainer() /*-{
      return this.container;
   }-*/;
   
   public final native AceCommandManager getCommandManager()
   /*-{
      return this.commands;
   }-*/;
   
   public final void retokenizeDocument()
   {
      resetTokenizer();
      tokenizeUpToRow(getSession().getLength() - 1);
   }
   
   public final native void resetTokenizer() /*-{
      var session = this.getSession();
      var tokenizer = session.bgTokenizer;
      tokenizer.currentLine = 0;
   }-*/;
   
   public final native void tokenizeUpToRow(int row) /*-{
      var session = this.getSession();
      var tokenizer = session.bgTokenizer;
      var lastTokenizedRow = tokenizer.currentLine;
      var maxRow = Math.max(row, session.getLength() - 1);
      for (var i = lastTokenizedRow; i <= maxRow; i++)
         tokenizer.$tokenizeRow(i);
      tokenizer.fireUpdateEvent(lastTokenizedRow, maxRow);
   }-*/;
   
   public final native void setCommandManager(AceCommandManager commands)
   /*-{
      this.commands = commands;
   }-*/;
   
   public final native void setDragEnabled(boolean enabled) /*-{
      this.setOption("dragEnabled", enabled);
   }-*/;
   
   public final native boolean dragEnabled() /*-{
      return this.getOption("dragEnabled");
   }-*/;
   
   public final native JsMap<Position> getMarks() /*-{
      
      var marks = {};
      if (this.state &&
          this.state.cm &&
          this.state.cm.state &&
          this.state.cm.state.vim &&
          this.state.cm.state.vim.marks)
       {
          marks = this.state.cm.state.vim.marks;
       }
       
      var result = {};
      for (var key in marks) {
         if (marks.hasOwnProperty(key)) {
            var mark = marks[key];
            result[key] = {
               row: mark.row,
               column: mark.column
            };
         }
      }
      
      return result;
   
   }-*/;
   
   public final native void setMarks(JsMap<Position> marks) /*-{
      
      if (this.state &&
          this.state.cm &&
          this.state.cm.state &&
          this.state.cm.state.vim)
      {
         var cm = this.state.cm;
         var vim = this.state.cm.state.vim;
         
         if (!vim.marks)
            vim.marks = {};
            
         for (var key in marks) {
            var mark = marks[key];
            vim.marks[key] = cm.setBookmark({line: mark.row, ch: mark.column});
         }
      }
   
   }-*/;
   
   public static final native void setDefaultInsertMatching(boolean value) /*-{
      $wnd.require("mode/auto_brace_insert").setInsertMatching(value);
   }-*/;
   
   public final static void syncUiPrefs(UIPrefs uiPrefs)
   {
      if (uiPrefsSynced_)
         return;

      uiPrefs.insertMatching().bind(new CommandWithArg<Boolean>() 
      {
         @Override
         public void execute(Boolean arg) 
         {
            setDefaultInsertMatching(arg);
         }
      });
      
      uiPrefs.verticallyAlignArgumentIndent().bind(new CommandWithArg<Boolean>()
      {
         @Override
         public void execute(Boolean arg)
         {
            setVerticallyAlignFunctionArgs(arg);
         }
      });

      uiPrefsSynced_ = true;
   }
   
   public final native void setSurroundSelectionPref(String value) /*-{
      this.$surroundSelection = value;
   }-*/;
   
<<<<<<< HEAD
   public final native boolean isVimModeOn() /*-{
      return this.$vimModeHandler != null;
   }-*/;
   
   public final native boolean isEmacsModeOn() /*-{
      return this.$emacsModeHandler != null;
   }-*/;
   
   // Get the underlying Ace instance associated with a DOM element.
   // This element may either be a child of the parent Ace container,
   // or the element itself.
   public static final native AceEditorNative getEditor(Element el) /*-{
      
      // Avoid over-aggressive lookups -- nesting tends not to be
      // too deep in Ace instances
      for (var i = 0; i < 5; i++) {
         
         if (el == null)
            return null;
            
         if (el.env && el.env.editor)
            return el.env.editor;
            
         el = el.parentNode;
      }
      
      return null;
   
=======
   public static final native AceEditorNative getEditor(Element el) /*-{
      while (el != null) {
         if (el.env && el.env.editor)
            return el.env.editor;
         el = el.parentNode;
      }
      return null;
   }-*/;
   
   public final native void disableSearchHighlight() /*-{
      var highlight = this.session.$searchHighlight;
      if (highlight) {
         highlight.$update = highlight.update;
         highlight.update = function() {}
      }
   }-*/;
   
   public final native void enableSearchHighlight() /*-{
      var highlight = this.session.$searchHighlight;
      if (highlight && highlight.$update) {
         highlight.update = highlight.$update;
      }
>>>>>>> f8c3a72d
   }-*/;
   
   private static boolean uiPrefsSynced_ = false;
}<|MERGE_RESOLUTION|>--- conflicted
+++ resolved
@@ -545,7 +545,6 @@
       this.$surroundSelection = value;
    }-*/;
    
-<<<<<<< HEAD
    public final native boolean isVimModeOn() /*-{
       return this.$vimModeHandler != null;
    }-*/;
@@ -557,24 +556,6 @@
    // Get the underlying Ace instance associated with a DOM element.
    // This element may either be a child of the parent Ace container,
    // or the element itself.
-   public static final native AceEditorNative getEditor(Element el) /*-{
-      
-      // Avoid over-aggressive lookups -- nesting tends not to be
-      // too deep in Ace instances
-      for (var i = 0; i < 5; i++) {
-         
-         if (el == null)
-            return null;
-            
-         if (el.env && el.env.editor)
-            return el.env.editor;
-            
-         el = el.parentNode;
-      }
-      
-      return null;
-   
-=======
    public static final native AceEditorNative getEditor(Element el) /*-{
       while (el != null) {
          if (el.env && el.env.editor)
@@ -597,7 +578,6 @@
       if (highlight && highlight.$update) {
          highlight.update = highlight.$update;
       }
->>>>>>> f8c3a72d
    }-*/;
    
    private static boolean uiPrefsSynced_ = false;
